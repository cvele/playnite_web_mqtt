name: HACS Action

on:
<<<<<<< HEAD
=======
  workflow_dispatch:
>>>>>>> 59c3de77
  pull_request:
    branches:
      - "release"
  schedule:
    - cron: "0 0 * * *"

jobs:
  hacs:
    name: HACS Action
    runs-on: "ubuntu-latest"
    steps:
      - uses: "actions/checkout@v4"
      - name: HACS Action
        uses: "hacs/action@main"
        with:
          category: "integration"<|MERGE_RESOLUTION|>--- conflicted
+++ resolved
@@ -1,10 +1,7 @@
 name: HACS Action
 
 on:
-<<<<<<< HEAD
-=======
   workflow_dispatch:
->>>>>>> 59c3de77
   pull_request:
     branches:
       - "release"
