--- conflicted
+++ resolved
@@ -61,11 +61,7 @@
 
       - name: Import GPG key
         run: |
-<<<<<<< HEAD
           echo "$GPG_PRIVATE_KEY" | gpg --batch --import
-=======
-          echo "${{ secrets.GPG_PRIVATE_KEY }}" | gpg --batch --import
->>>>>>> 59a8f666
         env:
           GPG_PRIVATE_KEY: ${{ secrets.GPG_PRIVATE_KEY }}
 
